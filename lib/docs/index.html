<!doctype html>
<html lang="en">
  <head>
    <meta charset="utf-8">
    <meta name="viewport" content="width=device-width, initial-scale=1">
    <title>Documentation - Zig</title>
    <link rel="icon" href="data:image/png;base64,iVBORw0KGgoAAAANSUhEUgAAABAAAAAQCAYAAAAf8/9hAAAAgklEQVR4AWMYWuD7EllJIM4G4g4g5oIJ/odhOJ8wToOxSTXgNxDHoeiBMfA4+wGShjyYOCkG/IGqWQziEzYAoUAeiF9D5U+DxEg14DRU7jWIT5IBIOdCxf+A+CQZAAoopEB7QJwBCBwHiip8UYmRdrAlDpIMgApwQZNnNii5Dq0MBgCxxycBnwEd+wAAAABJRU5ErkJggg==">
    <style>
      :root {
        font-size: 1em;
        --ui: -apple-system, BlinkMacSystemFont, "Segoe UI", Helvetica, Arial, sans-serif, "Apple Color Emoji", "Segoe UI Emoji";
        --mono: "Source Code Pro", monospace;
        --tx-color: #141414;
        --bg-color: #ffffff;
        --link-color: #2A6286;
        --sidebar-sh-color: rgba(0, 0, 0, 0.09);
        --sidebar-mod-bg-color: #f1f1f1;
        --sidebar-modlnk-tx-color: #141414;
        --sidebar-modlnk-tx-color-hover: #fff;
        --sidebar-modlnk-tx-color-active: #000;
        --sidebar-modlnk-bg-color: transparent;
        --sidebar-modlnk-bg-color-hover: #555;
        --sidebar-modlnk-bg-color-active: #FFBB4D;
        --search-bg-color: #f3f3f3;
        --search-bg-color-focus: #ffffff;
        --search-sh-color: rgba(0, 0, 0, 0.18);
        --search-other-results-color: rgb(100, 100, 100);
        --help-sh-color: rgba(0, 0, 0, 0.75);
        --help-bg-color: #aaa;
      }

      html, body { margin: 0; padding: 0; height: 100%; }

      a {
        text-decoration: none;
      }

      a:hover {
        text-decoration: underline;
      }

      .hidden {
        display: none;
      }

      /* layout */
      .canvas {
        width: 100vw;
        height: 100vh;
        overflow: hidden;
        margin: 0;
        padding: 0;
        font-family: var(--ui);
        color: var(--tx-color);
        background-color: var(--bg-color);
      }

      .flex-main {
        display: flex;
        width: 100%;
        height: 100%;
        justify-content: center;

        z-index: 100;
      }

      .flex-filler {
        flex-grow: 1;
        flex-shrink: 1;
      }

      .flex-left {
        width: 12rem;
        max-width: 15vw;
        min-width: 9.5rem;
        overflow: auto;
        -webkit-overflow-scrolling: touch;
        overflow-wrap: break-word;
        flex-shrink: 0;
        flex-grow: 0;

        z-index: 300;
      }

      .flex-right {
        display: flex;
        flex-direction: column;
        overflow: auto;
        -webkit-overflow-scrolling: touch;
        flex-grow: 1;
        flex-shrink: 1;

        z-index: 200;
      }

      .flex-right > .wrap {
        width: 60rem;
        max-width: 85vw;
        flex-shrink: 1;
      }

      .help-modal {
        z-index: 400;
      }

      /* sidebar */
      .sidebar {
        font-size: 1rem;
        background-color: var(--bg-color);
        box-shadow: 0 0 1rem var(--sidebar-sh-color);
      }

      .sidebar .logo {
        padding: 1rem 0.35rem 0.35rem 0.35rem;
      }

      .sidebar .logo > svg {
        display: block;
        overflow: visible;
      }

      .sidebar ul.guides-api-switch {
        display: flex;
        flex-direction: row;
        justify-content: center;
        text-align: center;
        list-style-type: none;
        margin: 0;
        padding: 0;
      }

      .sidebar .guides-api-switch a {
        display: block;
        padding: 0.5rem 1rem;      
        color: var(--sidebar-modlnk-tx-color);
        background-color: var(--sidebar-modlnk-bg-color);
        border: 1px solid var(--tx-color);
      }


      #ApiSwitch {
        border-radius: 10px 0 0 10px;        
      }

      #guideSwitch {
        border-radius: 0 10px 10px 0;
      }

      
      #ApiSwitch:hover, #guideSwitch:hover {
        text-decoration: none;      
      }

      #ApiSwitch:hover:not(.active), #guideSwitch:hover:not(.active) {
        color: var(--sidebar-modlnk-tx-color-hover);
        background-color: var(--sidebar-modlnk-bg-color-hover);
      }

      .sidebar .guides-api-switch .active {
        color: var(--sidebar-modlnk-tx-color-active);
        background-color: var(--sidebar-modlnk-bg-color-active);
      }

      .sidebar h2 {
        margin: 0.5rem;
        padding: 0;
        font-size: 1.2rem;
      }

      .sidebar h2 > span {
        border-bottom: 0.125rem dotted var(--tx-color);
      }

      .sidebar .modules {
        list-style-type: none;
        margin: 0;
        padding: 0;
        background-color: var(--sidebar-mod-bg-color);
      }

      .sidebar .modules > li > a {
        display: block;
        padding: 0.5rem 1rem;
        color: var(--sidebar-modlnk-tx-color);
        background-color: var(--sidebar-modlnk-bg-color);
        text-decoration: none;
      }

      .sidebar .modules > li > a:hover {
        color: var(--sidebar-modlnk-tx-color-hover);
        background-color: var(--sidebar-modlnk-bg-color-hover);
      }

      .sidebar .modules > li > a.active {
        color: var(--sidebar-modlnk-tx-color-active);
        background-color: var(--sidebar-modlnk-bg-color-active);
      }

      .sidebar p.str {
        margin: 0.5rem;
        font-family: var(--mono);
      }

      #guides {
        padding: 0rem 0.7rem 2.4rem 1.4rem;
        box-sizing: border-box;
        font-size: 1rem;
        background-color: var(--bg-color);
        overflow-wrap: break-word;
      }

      /* docs section */
      .docs {
        padding: 0rem 0.7rem 2.4rem 1.4rem;
        font-size: 1rem;
        background-color: var(--bg-color);
        overflow-wrap: break-word;
      }

      .docs .search {
        width: 100%;
        margin-bottom: 0.8rem;
        padding: 0.5rem;
        font-family: var(--ui);
        font-size: 1rem;
        color: var(--tx-color);
        background-color: var(--search-bg-color);
        border-top: 0;
        border-left: 0;
        border-right: 0;
        border-bottom-width: 0.125rem;
        border-bottom-style: solid;
        border-bottom-color: var(--tx-color);
        outline: none;
        transition: border-bottom-color 0.35s, background 0.35s, box-shadow 0.35s;
        border-radius: 0;
        -webkit-appearance: none;
      }

      .docs .search:focus {
        background-color: var(--search-bg-color-focus);
        border-bottom-color: #ffbb4d;
        box-shadow: 0 0.3em 1em 0.125em var(--search-sh-color);
      }

      #searchPlaceholder {
        position: absolute;
        pointer-events: none;
        top: 5px;
        left: 5px;
      }
      
      .other-results {
        line-height: 1em;
        position: relative;
        outline: 0;
        border: 0;
        color: var(--search-other-results-color);
        text-align: center;
        height: 1.5em;
        opacity: .5;
      }
      .other-results:before {
        content: '';
        background: var(--search-other-results-color);
        position: absolute;
        left: 0;
        top: 50%;
        width: 100%;
        height: 1px;
      }
        
      .other-results:after {
        content: "other results";
        position: relative;
        display: inline-block;
        padding: 0 .5em;
        line-height: 1.5em;
        color: var(--search-other-results-color);
        background-color: var(--bg-color);
      }
      
      
      .docs a {
        color: var(--link-color);
      }

      .docs p {
        margin: 0.8rem 0;
      }

      .docs pre {
        font-family: var(--mono);
        font-size: 1em;
        background-color: #F5F5F5;
        padding: 1em;
        overflow-x: auto;
      }

      .docs code {
        font-family: var(--mono);
        font-size: 1em;
      }

      .docs h1 {
        font-size: 1.4em;
        margin: 0.8em 0;
        padding: 0;
        border-bottom: 0.0625rem dashed;
      }

      .docs h2 {
        font-size: 1.3em;
        margin: 0.5em 0;
        padding: 0;
        border-bottom: 0.0625rem solid;
      }
      #listNav {
        list-style-type: none;
        margin: 0;
        padding: 0;
        overflow: hidden;
        background-color: #f1f1f1;
      }
      #listNav li {
        float:left;
      }
      #listNav li a {
        display: block;
        color: #000;
        text-align: center;
        padding: .5em .8em;
        text-decoration: none;
      }
      #listNav li a:hover {
        background-color: #555;
        color: #fff;
      }
      #listNav li a.active {
        background-color: #FFBB4D;
        color: #000;
      }

      #listSearchResults li.selected {
        background-color: #93e196;
      }

      #tableFnErrors dt {
        font-weight: bold;
      }

      .expand[open] .sum-less {
        display: none;
      }

      .expand[open] .sum-more {
        display: block;
      }

      .expand .sum-more {
        display: none;
      }

      .expand {
        position: relative;
      }

      .expand .button:before {
        content: "[+] ";
        font-family: var(--mono);
        color: var(--link-color);
        position: sticky;
        float: left;
        top: 0.5em;
        right: -16px;
        z-index: 1;
        margin-left: -2em;
        pointer-events: all;
        cursor: pointer;
      }

      .expand[open] .button:before {
        content: "[-] ";
      }

      .examples {
        list-style-type: none;
        margin: 0;
        padding: 0;
      }
      .examples li {
        padding: 0.5em 0;
        white-space: nowrap;
        overflow-x: auto;
      }

      .docs td {
        margin: 0;
        padding: 0.5em;
        max-width: 27em;
        text-overflow: ellipsis;
        overflow-x: hidden;
      }

      .fieldHasDocs {
        margin-bottom: 0;
      }

      .fieldDocs {
        border: 1px solid #F5F5F5;
        border-top: 0px;
        padding: 1px 1em;
      }

      /* help modal */
      .help-modal {
        display: flex;
        width: 100%;
        height: 100%;
        position: fixed;
        top: 0;
        left: 0;
        justify-content: center;
        align-items: center;
        background-color: rgba(0, 0, 0, 0.15);
        backdrop-filter: blur(0.3em);
      }

      .help-modal > .modal {
        max-width: 97vw;
        max-height: 97vh;
        overflow: auto;
        font-size: 1rem;
        color: #fff;
        background-color: var(--help-bg-color);
        border: 0.125rem solid #000;
        box-shadow: 0 0.5rem 2.5rem 0.3rem var(--help-sh-color);
      }

      .help-modal h1 {
        margin: 0.75em 2.5em 1em 2.5em;
        font-size: 1.5em;
        text-align: center;
      }

      .help-modal dt, .help-modal dd {
        display: inline;
        margin: 0 0.2em;
      }

      .help-modal dl {
        margin-left: 0.5em;
        margin-right: 0.5em;
      }

      kbd {
        display: inline-block;
        padding: 0.3em 0.2em;
        font-family: var(--mono);
        font-size: 1em;
        line-height: 0.8em;
        vertical-align: middle;
        color: #000;
        background-color: #fafbfc;
        border-color: #d1d5da;
        border-bottom-color: #c6cbd1;
        border: solid 0.0625em;
        border-radius: 0.1875em;
        box-shadow: inset 0 -0.2em 0 #c6cbd1;
        cursor: default;
      }
      
      #listFns > div {
        padding-bottom: 10px;
      }

      #listFns dt {
        font-family: var(--mono);
        display: flex;
        flex-direction: colunm;
        justify-content: space-between;
      }
      
      #listFns dt .fnSignature {
        overflow-x: hidden;
        white-space: nowrap;
        text-overflow: ellipsis;
      }
      
      .argBreaker {
        display: none;
      }

      /* tokens */
      .tok-kw {
          color: #333;
          font-weight: bold;
      }
      .tok-str {
          color: #d14;
      }
      .tok-builtin {
          color: #0086b3;
      }
      .tok-comment {
          color: #777;
          font-style: italic;
      }
      .tok-fn {
          color: #900;
          font-weight: bold;
      }
      .tok-null {
          color: #008080;
      }
      .tok-number {
          color: #008080;
      }
      .tok-type {
          color: #458;
          font-weight: bold;
      }

      /* dark mode */
      @media (prefers-color-scheme: dark) {
        :root {
          --tx-color: #bbb;
          --bg-color: #111;
          --link-color: #88f;
          --sidebar-sh-color: rgba(128, 128, 128, 0.09);
          --sidebar-mod-bg-color: #333;
          --sidebar-modlnk-tx-color: #fff;
          --sidebar-modlnk-tx-color-hover: #fff;
          --sidebar-modlnk-tx-color-active: #000;
          --sidebar-modlnk-bg-color: transparent;
          --sidebar-modlnk-bg-color-hover: #555;
          --sidebar-modlnk-bg-color-active: #FFBB4D;
          --search-bg-color: #3c3c3c;
          --search-bg-color-focus: #000;
          --search-sh-color: rgba(255, 255, 255, 0.28);
          --search-other-results-color: rgba(255, 255, 255, 0.28);
          --help-sh-color: rgba(142, 142, 142, 0.5);
          --help-bg-color: #333;
        }

        .docs pre {
          background-color:#2A2A2A;
        }
        .fieldDocs {
          border-color:#2A2A2A;
        }
        #listNav {
          background-color: #333;
        }
        #listNav li a {
          color: #fff;
        }
        #listNav li a:hover {
          background-color: #555;
          color: #fff;
        }
        #listNav li a.active {
          background-color: #FFBB4D;
          color: #000;
        }
        #listSearchResults li.selected {
          background-color: #000;
        }
        #listSearchResults li.selected a {
          color: #fff;
        }
        .tok-kw {
            color: #eee;
        }
        .tok-str {
            color: #2e5;
        }
        .tok-builtin {
            color: #ff894c;
        }
        .tok-comment {
            color: #aa7;
        }
        .tok-fn {
            color: #e33;
        }
        .tok-null {
            color: #ff8080;
        }
        .tok-number {
            color: #ff8080;
        }
        .tok-type {
            color: #68f;
        }
      }

      @media only screen and (max-width: 750px) {
        .canvas {
          overflow: auto;
        }
        .flex-main {
          flex-direction: column;
          display: block;
        }
        .sidebar {
          min-width: calc(100vw - 2.8rem);
          padding-left: 1.4rem;
          padding-right: 1.4rem;
        }
        .logo {
          max-width: 6.5rem;
        }
        .flex-main > .flex-filler {
          display: none;
        }
        .flex-main > .flex-right > .flex-filler {
          display: none;
        }
        .flex-main > .flex-right > .wrap {
          max-width: 100vw;
        }
        .flex-main > .flex-right > .wrap > .docs {
          padding-right: 1.4rem;
          background: transparent;
        }
        .modules {
          display: flex;
          flex-wrap: wrap;
        }
        .table-container table {
          display: flex;
          flex-direction: column;
        }
        .table-container tr {
          display: flex;
          flex-direction: column;
        }
        .examples {
          overflow-x: scroll;
          -webkit-overflow-scrolling: touch;
          max-width: 100vw;
          margin-left: -1.4rem;
          margin-right: -1.4rem;
        }
        .examples li {
          width: max-content;
          padding-left: 1.4rem;
          padding-right: 1.4rem;
        }
        .mobile-scroll-container {
          overflow-x: scroll;
          -webkit-overflow-scrolling: touch;
          margin-left: -1.4rem;
          margin-right: -1.4rem;
          max-width: 100vw;
        }
        .mobile-scroll-container > .scroll-item {
          margin-left: 1.4rem;
          margin-right: 1.4rem;
          box-sizing: border-box;
          width: max-content;
          display: inline-block;
          min-width: calc(100% - 2.8rem);
        }
      }
      .banner {
        background-color: orange;
        text-align: center;
        color: black;
        padding: 5px 5px;
      }
      .banner a {
        color: black;
        text-decoration: underline;
      }
    </style>
  </head>
  <body class="canvas">
    <div class="banner">
      This is a beta autodoc build; expect bugs and missing information.
      <a href="https://github.com/ziglang/zig/wiki/How-to-contribute-to-Autodoc">Report an Issue</a>,
      <a href="https://github.com/ziglang/zig/wiki/How-to-contribute-to-Autodoc">Contribute</a>,
      <a href="https://github.com/ziglang/zig/wiki/How-to-read-the-standard-library-source-code">Learn more about stdlib source code</a>.
    </div>
    <div class="flex-main">
      <div class="flex-filler"></div>
      <div class="flex-left sidebar">
        <nav>
          <div class="logo">
            <svg xmlns="http://www.w3.org/2000/svg" viewBox="0 0 400 140">
            <g fill="#F7A41D">
              <g>
                <polygon points="46,22 28,44 19,30"/>
                <polygon points="46,22 33,33 28,44 22,44 22,95 31,95 20,100 12,117 0,117 0,22" shape-rendering="crispEdges"/>
                <polygon points="31,95 12,117 4,106"/>
              </g>
              <g>
                <polygon points="56,22 62,36 37,44"/>
                <polygon points="56,22 111,22 111,44 37,44 56,32" shape-rendering="crispEdges"/>
                <polygon points="116,95 97,117 90,104"/>
                <polygon points="116,95 100,104 97,117 42,117 42,95" shape-rendering="crispEdges"/>
                <polygon points="150,0 52,117 3,140 101,22"/>
              </g>
              <g>
                <polygon points="141,22 140,40 122,45"/>
                <polygon points="153,22 153,117 106,117 120,105 125,95 131,95 131,45 122,45 132,36 141,22" shape-rendering="crispEdges"/>
                <polygon points="125,95 130,110 106,117"/>
              </g>
            </g>
            <style>
            #text { fill: #121212 }
            @media (prefers-color-scheme: dark) { #text { fill: #f2f2f2 } }
            </style>
            <g id="text">
              <g>
                <polygon points="260,22 260,37 229,40 177,40 177,22" shape-rendering="crispEdges"/>
                <polygon points="260,37 207,99 207,103 176,103 229,40 229,37"/>
                <polygon points="261,99 261,117 176,117 176,103 206,99" shape-rendering="crispEdges"/>
              </g>
              <rect x="272" y="22" shape-rendering="crispEdges" width="22" height="95"/>
              <g>
                <polygon points="394,67 394,106 376,106 376,81 360,70 346,67" shape-rendering="crispEdges"/>
                <polygon points="360,68 376,81 346,67"/>
                <path d="M394,106c-10.2,7.3-24,12-37.7,12c-29,0-51.1-20.8-51.1-48.3c0-27.3,22.5-48.1,52-48.1    c14.3,0,29.2,5.5,38.9,14l-13,15c-7.1-6.3-16.8-10-25.9-10c-17,0-30.2,12.9-30.2,29.5c0,16.8,13.3,29.6,30.3,29.6    c5.7,0,12.8-2.3,19-5.5L394,106z"/>
              </g>
            </g>
            </svg>
          </div>
          <div id="sectGudeApiSwitch">
            <ul class="guides-api-switch">
              <li><a id="ApiSwitch" class="active" href="#A;">API</a></li>
              <li><a id="guideSwitch" class="" href="#G;">Guides</a></li>
            </ul>
          </div>
          <div id="guidesMenu" class="hidden">
            <div id="guidesList"></div>
          </div>
          <div id="apiMenu" class="hidden">
            <div id="sectMainMod" class="hidden">
              <h2><span>Main Module</span></h2>
              <ul class="modules">
                <li><a id="mainMod" class="" href=""></a></li>
              </ul>
            </div>
            <div id="sectMods" class="hidden">
              <h2><span>Dependencies</span></h2>
              <ul id="listMods" class="modules"></ul>
            </div>
            <div id="sectInfo" class="hidden">
              <h2><span>Zig Version</span></h2>
              <p class="str" id="tdZigVer"></p>
            </div>
          </div>
        </nav>
      </div>
      <div class="flex-right">
        <div class="wrap">
          <section class="docs" style="padding-top: 1.5rem; padding-bottom:0;">
          <div style="position: relative">
            <span id="searchPlaceholder"><kbd>/</kbd> or <kbd>s</kbd> to search, <kbd>?</kbd> for more options</span>
            <input type="search" class="search" id="search" autocomplete="off" spellcheck="false" disabled>
          </div>
          </section>
        </div>
        <div id="sectSearchResults" class="docs hidden">
          <h2>Search Results</h2>
          <ul id="listSearchResults"></ul>
          <p id="sectSearchAllResultsLink" class="hidden"><a href="">show all results</a></p>
        </div>
        <div id="sectSearchNoResults" class="docs hidden">
          <h2>No Results Found</h2>
          <p>Here are some things you can try:</p>
          <ul>
            <li>Check out the <a id="langRefLink">Language Reference</a> for the language itself.</li>
            <li>Check out the <a href="https://ziglang.org/learn/">Learn page</a> for other helpful resources for learning Zig.</li>
            <li>Use your search engine.</li>
          </ul>
          <p>Press <kbd>?</kbd> to see keyboard shortcuts and <kbd>Esc</kbd> to return.</p>
        </div>
        <div id="guides" class="wrap hidden">
          <div id="activeGuide" class="hidden"></div>
        </div> 
        <div id="docs" class="wrap hidden">
          <section class="docs">
            <p id="status">Loading...</p>
            <div id="sectNav" class="hidden"><ul id="listNav"></ul></div>
            <div id="fnProto" class="hidden">
              <div class="mobile-scroll-container"><pre id="fnProtoCode" class="scroll-item"></pre></div>
              <div id="fnSourceLink" style="display:flex;flex-direction:row;justify-content:flex-end;"></div>
            </div>
            <h1 id="hdrName" class="hidden"></h1>
            <div id="fnNoExamples" class="hidden">
              <p>This function is not tested or referenced.</p>
            </div>
            <div id="declNoRef" class="hidden">
              <p>
              This declaration is not tested or referenced, and it has therefore not been included in
              semantic analysis, which means the only documentation available is whatever is in the
              doc comments.
              </p>
            </div>
            <div id="tldDocs" class="hidden"></div>
            <div id="sectParams" class="hidden">
              <h2>Parameters</h2>
              <div id="listParams"></div>
            </div>
            <div id="sectFnErrors" class="hidden">
              <h2>Errors</h2>
              <div id="fnErrorsAnyError">
                <p><span class="tok-type">anyerror</span> means the error set is known only at runtime.</p>
              </div>
              <div id="tableFnErrors"><dl id="listFnErrors"></dl></div>
            </div>
            <div id="sectFields" class="hidden">
              <h2>Fields</h2>
              <div id="listFields"></div>
            </div>
            <div id="sectTypes" class="hidden">
              <h2>Types</h2>
              <ul id="listTypes"></ul>
            </div>
            <div id="sectNamespaces" class="hidden">
              <h2>Namespaces</h2>
              <ul id="listNamespaces"></ul>
            </div>
            <div id="sectGlobalVars" class="hidden">
              <h2>Global Variables</h2>
              <div class="table-container">
                <table>
                  <tbody id="listGlobalVars"></tbody>
                </table>
              </div>
            </div>
            <div id="sectFns" class="hidden">
              <h2>Functions</h2>
              <div class="table-container">
                <dl id="listFns"></dl>
              </div>
            </div>
            <div id="sectValues" class="hidden">
              <h2>Values</h2>
              <div class="table-container">
                <table>
                  <tbody id="listValues"></tbody>
                </table>
              </div>
            </div>
            <div id="sectErrSets" class="hidden">
              <h2>Error Sets</h2>
              <ul id="listErrSets"></ul>
            </div>
            <div id="fnExamples" class="hidden">
              <h2>Examples</h2>
              <ul id="listFnExamples" class="examples"></ul>
            </div>
            <div id="sectDocTests" class="hidden">
              <h2>DocTests</h2>
              <pre id="docTestsCode"></pre>
            </div>
            <div id="sectTests" class="hidden">
              <h2>Tests</h2>
              <div class="table-container">
                <table>
                  <tbody id="listTests"></tbody>
                </table>
              </div>
            </div>
          </section>
        </div>
        <div class="flex-filler"></div>
      </div>
    </div>
    <div id="helpModal" class="hidden">
      <div class="help-modal">
        <div class="modal">
          <h1>Keyboard Shortcuts</h1>
<<<<<<< HEAD
          <dl><dt><kbd>?</kbd></dt><dd>Show this help modal</dd></dl>
          <dl><dt><kbd>s</kbd> or <kbd>/</kbd></dt><dd>Focus the search field</dd></dl>
=======
          <dl><dt><kbd>?</kbd></dt><dd>Toggle this help modal</dd></dl>
          <dl><dt><kbd>s</kbd></dt><dd>Focus the search field</dd></dl>
>>>>>>> 729a051e
          <div style="margin-left: 1em">
            <dl><dt><kbd>↑</kbd></dt><dd>Move up in search results</dd></dl>
            <dl><dt><kbd>↓</kbd></dt><dd>Move down in search results</dd></dl>
            <dl><dt><kbd>⏎</kbd></dt><dd>Go to active search result</dd></dl>
          </div>
          <dl><dt><kbd>Esc</kbd></dt><dd>Clear focus; close this modal</dd></dl>
        </div>
      </div>
    </div>
    <script src="data.js"></script>
    <script src="commonmark.js"></script>
    <script src="main.js"></script>
  </body>
</html><|MERGE_RESOLUTION|>--- conflicted
+++ resolved
@@ -875,13 +875,8 @@
       <div class="help-modal">
         <div class="modal">
           <h1>Keyboard Shortcuts</h1>
-<<<<<<< HEAD
-          <dl><dt><kbd>?</kbd></dt><dd>Show this help modal</dd></dl>
+          <dl><dt><kbd>?</kbd></dt><dd>Toggle this help modal</dd></dl>
           <dl><dt><kbd>s</kbd> or <kbd>/</kbd></dt><dd>Focus the search field</dd></dl>
-=======
-          <dl><dt><kbd>?</kbd></dt><dd>Toggle this help modal</dd></dl>
-          <dl><dt><kbd>s</kbd></dt><dd>Focus the search field</dd></dl>
->>>>>>> 729a051e
           <div style="margin-left: 1em">
             <dl><dt><kbd>↑</kbd></dt><dd>Move up in search results</dd></dl>
             <dl><dt><kbd>↓</kbd></dt><dd>Move down in search results</dd></dl>
