// SPDX-License-Identifier: MIT
// Copyright (c) 2015-2020 Zig Contributors
// This file is part of [zig](https://ziglang.org/), which is MIT licensed.
// The MIT license requires this copyright notice to be included in all copies
// and substantial portions of the software.
const builtin = @import("builtin");

const std = @import("std.zig");
const mem = std.mem;
const os = std.os;
const assert = std.debug.assert;
const testing = std.testing;
const elf = std.elf;
const windows = std.os.windows;
const system = std.os.system;
const maxInt = std.math.maxInt;
const max = std.math.max;

pub const DynLib = switch (builtin.os.tag) {
    .linux => if (builtin.link_libc) DlDynlib else ElfDynLib,
    .windows => WindowsDynLib,
    .macos, .tvos, .watchos, .ios, .freebsd, .openbsd => DlDynlib,
    else => void,
};

// The link_map structure is not completely specified beside the fields
// reported below, any libc is free to store additional data in the remaining
// space.
// An iterator is provided in order to traverse the linked list in a idiomatic
// fashion.
const LinkMap = extern struct {
    l_addr: usize,
    l_name: [*:0]const u8,
    l_ld: ?*elf.Dyn,
    l_next: ?*LinkMap,
    l_prev: ?*LinkMap,

    pub const Iterator = struct {
        current: ?*LinkMap,

        pub fn end(self: *Iterator) bool {
            return self.current == null;
        }

        pub fn next(self: *Iterator) ?*LinkMap {
            if (self.current) |it| {
                self.current = it.l_next;
                return it;
            }
            return null;
        }
    };
};

const RDebug = extern struct {
    r_version: i32,
    r_map: ?*LinkMap,
    r_brk: usize,
    r_ldbase: usize,
};

// XXX: This should be weak (#1917)
extern var _DYNAMIC: [128]elf.Dyn;

comptime {
    if (builtin.os == .linux) {
        asm (
            \\ .weak _DYNAMIC
            \\ .hidden _DYNAMIC
        );
    }
}

pub fn linkmap_iterator(phdrs: []elf.Phdr) !LinkMap.Iterator {
    if (@ptrToInt(&_DYNAMIC[0]) == 0) {
        // No PT_DYNAMIC means this is either a statically-linked program or a
        // badly corrupted one
        return LinkMap.Iterator{ .current = null };
    }

    const link_map_ptr = init: {
        var i: usize = 0;
        while (_DYNAMIC[i].d_tag != elf.DT_NULL) : (i += 1) {
            switch (_DYNAMIC[i].d_tag) {
                elf.DT_DEBUG => {
<<<<<<< HEAD
                    const r_debug = @intToPtr(*RDebug, dyn.d_val);
                    if (r_debug.r_version != 1) return error.InvalidExe;
                    break :init r_debug.r_map;
                },
                elf.DT_PLTGOT => {
                    const got_table = @intToPtr([*]usize, dyn.d_val);
                    // The address to the link_map structure is stored in the
                    // second slot
                    break :init @intToPtr(?*LinkMap, got_table[1]);
=======
                    const ptr = @intToPtr(?*RDebug, _DYNAMIC[i].d_un.d_ptr);
                    if (ptr) |r_debug| {
                        if (r_debug.r_version != 1) return error.InvalidExe;
                        break :init r_debug.r_map;
                    }
                },
                elf.DT_PLTGOT => {
                    const ptr = @intToPtr(?[*]usize, _DYNAMIC[i].d_un.d_ptr);
                    if (ptr) |got_table| {
                        // The address to the link_map structure is stored in
                        // the second slot
                        break :init @intToPtr(?*LinkMap, got_table[1]);
                    }
>>>>>>> 333eec55
                },
                else => {},
            }
        }
        return LinkMap.Iterator{ .current = null };
    };

    return LinkMap.Iterator{ .current = link_map_ptr };
}

pub const ElfDynLib = struct {
    strings: [*:0]u8,
    syms: [*]elf.Sym,
    hashtab: [*]os.Elf_Symndx,
    versym: ?[*]u16,
    verdef: ?*elf.Verdef,
    memory: []align(mem.page_size) u8,

    pub const Error = error{
        NotElfFile,
        NotDynamicLibrary,
        MissingDynamicLinkingInformation,
        ElfStringSectionNotFound,
        ElfSymSectionNotFound,
        ElfHashTableNotFound,
    };

    /// Trusts the file. Malicious file will be able to execute arbitrary code.
    pub fn open(path: []const u8) !ElfDynLib {
        const fd = try os.open(path, 0, os.O_RDONLY | os.O_CLOEXEC);
        defer os.close(fd);

        const stat = try os.fstat(fd);
        const size = try std.math.cast(usize, stat.size);

        // This one is to read the ELF info. We do more mmapping later
        // corresponding to the actual LOAD sections.
        const file_bytes = try os.mmap(
            null,
            mem.alignForward(size, mem.page_size),
            os.PROT_READ,
            os.MAP_PRIVATE,
            fd,
            0,
        );
        defer os.munmap(file_bytes);

        const eh = @ptrCast(*elf.Ehdr, file_bytes.ptr);
        if (!mem.eql(u8, eh.e_ident[0..4], "\x7fELF")) return error.NotElfFile;
        if (eh.e_type != elf.ET.DYN) return error.NotDynamicLibrary;

        const elf_addr = @ptrToInt(file_bytes.ptr);

        // Iterate over the program header entries to find out the
        // dynamic vector as well as the total size of the virtual memory.
        var maybe_dynv: ?[*]usize = null;
        var virt_addr_end: usize = 0;
        {
            var i: usize = 0;
            var ph_addr: usize = elf_addr + eh.e_phoff;
            while (i < eh.e_phnum) : ({
                i += 1;
                ph_addr += eh.e_phentsize;
            }) {
                const ph = @intToPtr(*elf.Phdr, ph_addr);
                switch (ph.p_type) {
                    elf.PT_LOAD => virt_addr_end = max(virt_addr_end, ph.p_vaddr + ph.p_memsz),
                    elf.PT_DYNAMIC => maybe_dynv = @intToPtr([*]usize, elf_addr + ph.p_offset),
                    else => {},
                }
            }
        }
        const dynv = maybe_dynv orelse return error.MissingDynamicLinkingInformation;

        // Reserve the entire range (with no permissions) so that we can do MAP_FIXED below.
        const all_loaded_mem = try os.mmap(
            null,
            virt_addr_end,
            os.PROT_NONE,
            os.MAP_PRIVATE | os.MAP_ANONYMOUS,
            -1,
            0,
        );
        errdefer os.munmap(all_loaded_mem);

        const base = @ptrToInt(all_loaded_mem.ptr);

        // Now iterate again and actually load all the program sections.
        {
            var i: usize = 0;
            var ph_addr: usize = elf_addr + eh.e_phoff;
            while (i < eh.e_phnum) : ({
                i += 1;
                ph_addr += eh.e_phentsize;
            }) {
                const ph = @intToPtr(*elf.Phdr, ph_addr);
                switch (ph.p_type) {
                    elf.PT_LOAD => {
                        // The VirtAddr may not be page-aligned; in such case there will be
                        // extra nonsense mapped before/after the VirtAddr,MemSiz
                        const aligned_addr = (base + ph.p_vaddr) & ~(@as(usize, mem.page_size) - 1);
                        const extra_bytes = (base + ph.p_vaddr) - aligned_addr;
                        const extended_memsz = mem.alignForward(ph.p_memsz + extra_bytes, mem.page_size);
                        const ptr = @intToPtr([*]align(mem.page_size) u8, aligned_addr);
                        const prot = elfToMmapProt(ph.p_flags);
                        if ((ph.p_flags & elf.PF_W) == 0) {
                            // If it does not need write access, it can be mapped from the fd.
                            _ = try os.mmap(
                                ptr,
                                extended_memsz,
                                prot,
                                os.MAP_PRIVATE | os.MAP_FIXED,
                                fd,
                                ph.p_offset - extra_bytes,
                            );
                        } else {
                            const sect_mem = try os.mmap(
                                ptr,
                                extended_memsz,
                                prot,
                                os.MAP_PRIVATE | os.MAP_FIXED | os.MAP_ANONYMOUS,
                                -1,
                                0,
                            );
                            mem.copy(u8, sect_mem, file_bytes[0..ph.p_filesz]);
                        }
                    },
                    else => {},
                }
            }
        }

        var maybe_strings: ?[*:0]u8 = null;
        var maybe_syms: ?[*]elf.Sym = null;
        var maybe_hashtab: ?[*]os.Elf_Symndx = null;
        var maybe_versym: ?[*]u16 = null;
        var maybe_verdef: ?*elf.Verdef = null;

        {
            var i: usize = 0;
            while (dynv[i] != 0) : (i += 2) {
                const p = base + dynv[i + 1];
                switch (dynv[i]) {
                    elf.DT_STRTAB => maybe_strings = @intToPtr([*:0]u8, p),
                    elf.DT_SYMTAB => maybe_syms = @intToPtr([*]elf.Sym, p),
                    elf.DT_HASH => maybe_hashtab = @intToPtr([*]os.Elf_Symndx, p),
                    elf.DT_VERSYM => maybe_versym = @intToPtr([*]u16, p),
                    elf.DT_VERDEF => maybe_verdef = @intToPtr(*elf.Verdef, p),
                    else => {},
                }
            }
        }

        return ElfDynLib{
            .memory = all_loaded_mem,
            .strings = maybe_strings orelse return error.ElfStringSectionNotFound,
            .syms = maybe_syms orelse return error.ElfSymSectionNotFound,
            .hashtab = maybe_hashtab orelse return error.ElfHashTableNotFound,
            .versym = maybe_versym,
            .verdef = maybe_verdef,
        };
    }

    pub const openC = @compileError("deprecated: renamed to openZ");

    /// Trusts the file. Malicious file will be able to execute arbitrary code.
    pub fn openZ(path_c: [*:0]const u8) !ElfDynLib {
        return open(mem.spanZ(path_c));
    }

    /// Trusts the file
    pub fn close(self: *ElfDynLib) void {
        os.munmap(self.memory);
        self.* = undefined;
    }

    pub fn lookup(self: *ElfDynLib, comptime T: type, name: [:0]const u8) ?T {
        if (self.lookupAddress("", name)) |symbol| {
            return @intToPtr(T, symbol);
        } else {
            return null;
        }
    }

    /// Returns the address of the symbol
    pub fn lookupAddress(self: *const ElfDynLib, vername: []const u8, name: []const u8) ?usize {
        const maybe_versym = if (self.verdef == null) null else self.versym;

        const OK_TYPES = (1 << elf.STT_NOTYPE | 1 << elf.STT_OBJECT | 1 << elf.STT_FUNC | 1 << elf.STT_COMMON);
        const OK_BINDS = (1 << elf.STB_GLOBAL | 1 << elf.STB_WEAK | 1 << elf.STB_GNU_UNIQUE);

        var i: usize = 0;
        while (i < self.hashtab[1]) : (i += 1) {
            if (0 == (@as(u32, 1) << @intCast(u5, self.syms[i].st_info & 0xf) & OK_TYPES)) continue;
            if (0 == (@as(u32, 1) << @intCast(u5, self.syms[i].st_info >> 4) & OK_BINDS)) continue;
            if (0 == self.syms[i].st_shndx) continue;
            if (!mem.eql(u8, name, mem.spanZ(self.strings + self.syms[i].st_name))) continue;
            if (maybe_versym) |versym| {
                if (!checkver(self.verdef.?, versym[i], vername, self.strings))
                    continue;
            }
            return @ptrToInt(self.memory.ptr) + self.syms[i].st_value;
        }

        return null;
    }

    fn elfToMmapProt(elf_prot: u64) u32 {
        var result: u32 = os.PROT_NONE;
        if ((elf_prot & elf.PF_R) != 0) result |= os.PROT_READ;
        if ((elf_prot & elf.PF_W) != 0) result |= os.PROT_WRITE;
        if ((elf_prot & elf.PF_X) != 0) result |= os.PROT_EXEC;
        return result;
    }
};

fn checkver(def_arg: *elf.Verdef, vsym_arg: i32, vername: []const u8, strings: [*:0]u8) bool {
    var def = def_arg;
    const vsym = @bitCast(u32, vsym_arg) & 0x7fff;
    while (true) {
        if (0 == (def.vd_flags & elf.VER_FLG_BASE) and (def.vd_ndx & 0x7fff) == vsym)
            break;
        if (def.vd_next == 0)
            return false;
        def = @intToPtr(*elf.Verdef, @ptrToInt(def) + def.vd_next);
    }
    const aux = @intToPtr(*elf.Verdaux, @ptrToInt(def) + def.vd_aux);
    return mem.eql(u8, vername, mem.spanZ(strings + aux.vda_name));
}

pub const WindowsDynLib = struct {
    pub const Error = error{FileNotFound};

    dll: windows.HMODULE,

    pub fn open(path: []const u8) !WindowsDynLib {
        const path_w = try windows.sliceToPrefixedFileW(path);
        return openW(path_w.span().ptr);
    }

    pub const openC = @compileError("deprecated: renamed to openZ");

    pub fn openZ(path_c: [*:0]const u8) !WindowsDynLib {
        const path_w = try windows.cStrToPrefixedFileW(path_c);
        return openW(path_w.span().ptr);
    }

    pub fn openW(path_w: [*:0]const u16) !WindowsDynLib {
        return WindowsDynLib{
            // + 4 to skip over the \??\
            .dll = try windows.LoadLibraryW(path_w + 4),
        };
    }

    pub fn close(self: *WindowsDynLib) void {
        windows.FreeLibrary(self.dll);
        self.* = undefined;
    }

    pub fn lookup(self: *WindowsDynLib, comptime T: type, name: [:0]const u8) ?T {
        if (windows.kernel32.GetProcAddress(self.dll, name.ptr)) |addr| {
            return @ptrCast(T, addr);
        } else {
            return null;
        }
    }
};

pub const DlDynlib = struct {
    pub const Error = error{FileNotFound};

    handle: *c_void,

    pub fn open(path: []const u8) !DlDynlib {
        const path_c = try os.toPosixPath(path);
        return openZ(&path_c);
    }

    pub const openC = @compileError("deprecated: renamed to openZ");

    pub fn openZ(path_c: [*:0]const u8) !DlDynlib {
        return DlDynlib{
            .handle = system.dlopen(path_c, system.RTLD_LAZY) orelse {
                return error.FileNotFound;
            },
        };
    }

    pub fn close(self: *DlDynlib) void {
        _ = system.dlclose(self.handle);
        self.* = undefined;
    }

    pub fn lookup(self: *DlDynlib, comptime T: type, name: [:0]const u8) ?T {
        // dlsym (and other dl-functions) secretly take shadow parameter - return address on stack
        // https://gcc.gnu.org/bugzilla/show_bug.cgi?id=66826
        if (@call(.{ .modifier = .never_tail }, system.dlsym, .{ self.handle, name.ptr })) |symbol| {
            return @ptrCast(T, symbol);
        } else {
            return null;
        }
    }
};

test "dynamic_library" {
    const libname = switch (builtin.os.tag) {
        .linux, .freebsd, .openbsd => "invalid_so.so",
        .windows => "invalid_dll.dll",
        .macos, .tvos, .watchos, .ios => "invalid_dylib.dylib",
        else => return error.SkipZigTest,
    };

    const dynlib = DynLib.open(libname) catch |err| {
        testing.expect(err == error.FileNotFound);
        return;
    };
}<|MERGE_RESOLUTION|>--- conflicted
+++ resolved
@@ -59,7 +59,7 @@
     r_ldbase: usize,
 };
 
-// XXX: This should be weak (#1917)
+// TODO: This should be weak (#1917)
 extern var _DYNAMIC: [128]elf.Dyn;
 
 comptime {
@@ -83,31 +83,19 @@
         while (_DYNAMIC[i].d_tag != elf.DT_NULL) : (i += 1) {
             switch (_DYNAMIC[i].d_tag) {
                 elf.DT_DEBUG => {
-<<<<<<< HEAD
-                    const r_debug = @intToPtr(*RDebug, dyn.d_val);
-                    if (r_debug.r_version != 1) return error.InvalidExe;
-                    break :init r_debug.r_map;
-                },
-                elf.DT_PLTGOT => {
-                    const got_table = @intToPtr([*]usize, dyn.d_val);
-                    // The address to the link_map structure is stored in the
-                    // second slot
-                    break :init @intToPtr(?*LinkMap, got_table[1]);
-=======
-                    const ptr = @intToPtr(?*RDebug, _DYNAMIC[i].d_un.d_ptr);
+                    const ptr = @intToPtr(?*RDebug, _DYNAMIC[i].d_val);
                     if (ptr) |r_debug| {
                         if (r_debug.r_version != 1) return error.InvalidExe;
                         break :init r_debug.r_map;
                     }
                 },
                 elf.DT_PLTGOT => {
-                    const ptr = @intToPtr(?[*]usize, _DYNAMIC[i].d_un.d_ptr);
+                    const ptr = @intToPtr(?[*]usize, _DYNAMIC[i].d_val);
                     if (ptr) |got_table| {
                         // The address to the link_map structure is stored in
                         // the second slot
                         break :init @intToPtr(?*LinkMap, got_table[1]);
                     }
->>>>>>> 333eec55
                 },
                 else => {},
             }
